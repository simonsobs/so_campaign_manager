--- conflicted
+++ resolved
@@ -9,13 +9,8 @@
   Test:
     runs-on: ubuntu-latest
     steps:
-<<<<<<< HEAD
       - uses: actions/checkout@v5
-      - uses: actions/setup-python@v4
-=======
-      - uses: actions/checkout@v4
       - uses: actions/setup-python@v5
->>>>>>> 9718f12c
         with:
           python-version: "3.12"
           cache: "pip"
